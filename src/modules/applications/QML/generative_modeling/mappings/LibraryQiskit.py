#  Copyright 2021 The QUARK Authors. All Rights Reserved.
#
#  Licensed under the Apache License, Version 2.0 (the "License");
#  you may not use this file except in compliance with the License.
#  You may obtain a copy of the License at
#
#      http://www.apache.org/licenses/LICENSE-2.0
#
#  Unless required by applicable law or agreed to in writing, software
#  distributed under the License is distributed on an "AS IS" BASIS,
#  WITHOUT WARRANTIES OR CONDITIONS OF ANY KIND, either express or implied.
#  See the License for the specific language governing permissions and
#  limitations under the License.

from typing import Union
import logging
<<<<<<< HEAD
 
#from qiskit import QuantumCircuit
#from qiskit.circuit import Parameter
from qiskit_aer import Aer
=======
# from qiskit_ibm_runtime import QiskitRuntimeService, Sampler
from qiskit import QuantumCircuit
from qiskit.circuit import Parameter
>>>>>>> bfffc3f1
from qiskit.compiler import transpile, assemble
from qiskit.providers import Backend
import numpy as np

from modules.training.QCBM import QCBM
from modules.training.Inference import Inference
from modules.training.Classical import Classical
from modules.applications.QML.generative_modeling.mappings.Library import Library

logging.getLogger("qiskit").setLevel(logging.WARNING)


class LibraryQiskit(Library):
    """
    This module maps a library-agnostic gate sequence to a qiskit circuit
    """

    def __init__(self):
        """
        Constructor method
        """
        super().__init__("LibraryQiskit")
        self.submodule_options = ["QCBM", "Inference", "Classical"]

    @staticmethod
    def get_requirements() -> list[dict]:
        """
        Returns requirements of this module

        :return: list of dict with requirements of this module
        :rtype: list[dict]
        """
        return [
            {
                "name": "qiskit",
                "version": "0.45.0"
            },
            # {
            #    "name": "qiskit_ibm_runtime",
            #      "version": "0.10.0"
            # },
            {
                "name": "numpy",
                "version": "1.23.5"
            },
            {
                "name": "qiskit-ibmq-provider",
                "version": "0.19.2"
            }
        ]

    def get_parameter_options(self) -> dict:
        """
        Returns the configurable settings for the Qiskit Library.

        :return:
                 .. code-block:: python

                        return {
            "backend": {
                "values": ["aer_statevector_simulator_gpu", "aer_statevector_simulator_cpu",
                           "cusvaer_simulator (only available in cuQuantum applicance)", "aer_simulator_gpu",
                           "aer_simulator_cpu", "ionQ_Harmony", "Amazon_SV1",
                           "simulator_statevector IBM Quantum Platform", "ibm_brisbane IBM Quantum Platform"],
                "description": "Which backend do you want to use? (aer_statevector_simulator\
                             uses the measurement probability vector, the others are shot based)"
            },

            "n_shots": {
                "values": [100, 1000, 10000, 1000000],
                "description": "How many shots do you want use for estimating the PMF of the model?\
                 (If the aer_statevector_simulator selected, only relevant for studying generalization)"
            }
        }

        """
        return {
            "backend": {
                "values": ["aer_statevector_simulator_gpu", "aer_statevector_simulator_cpu",
                           "cusvaer_simulator (only available in cuQuantum applicance)", "aer_simulator_gpu",
                           "aer_simulator_cpu", "ionQ_Harmony", "Amazon_SV1", "ibm_brisbane IBM Quantum Platform"],
                "description": "Which backend do you want to use? (aer_statevector_simulator\
                             uses the measurement probability vector, the others are shot based)"
            },
            #TODO Discuss: Use IBM Eagle (so 1 of 3) or IBM Brisbane so one specific?

            "n_shots": {
                "values": [100, 1000, 10000, 1000000],
                "description": "How many shots do you want use for estimating the PMF of the model?\
                 (If the aer_statevector_simulator selected, only relevant for studying generalization)"
            }
        }

    def get_default_submodule(self, option: str) -> Union[QCBM, Inference, Classical]:

        if option == "QCBM":
            return QCBM()
        if option == "Classical":
            return Classical()
        elif option == "Inference":
            return Inference()
        else:
            raise NotImplementedError(f"Option {option} not implemented")

    def sequence_to_circuit(self, input_data: dict) -> dict:
        """
        Maps the gate sequence, that specifies the architecture of a quantum circuit
        to its Qiskit implementation. 

        :param input_data: Collected information of the benchmarking process
        :type input_data: dict
        :return: Same dictionary but the gate sequence is replaced by it Qiskit implementation
        :rtype: dict
        """
        n_qubits = input_data["n_qubits"]
        gate_sequence = input_data["gate_sequence"]

        circuit = QuantumCircuit(n_qubits, n_qubits)
        param_counter = 0
        for gate, wires in gate_sequence:

            if gate == "Hadamard":
                circuit.h(wires[0])

            elif gate == "CNOT":
                circuit.cx(wires[0], wires[1])
            
            elif gate == "Sdg":
                circuit.sdg(wires[0])

            elif gate == "RZ":
                circuit.rz(Parameter(f"x_{param_counter:03d}"), wires[0])
                param_counter += 1

            elif gate == "RX":
                circuit.rx(Parameter(f"x_{param_counter:03d}"), wires[0])
                param_counter += 1

            elif gate == "RY":
                circuit.ry(Parameter(f"x_{param_counter:03d}"), wires[0])
                param_counter += 1

            elif gate == "RXX":
                circuit.rxx(Parameter(f"x_{param_counter:03d}"), wires[0], wires[1])
                param_counter += 1

            elif gate == "RYY":
                circuit.ryy(Parameter(f"x_{param_counter:03d}"), wires[0], wires[1])
                param_counter += 1

            elif gate == "RZZ":
                circuit.rzz(Parameter(f"x_{param_counter:03d}"), wires[0], wires[1])
                param_counter += 1

            elif gate == "CRY":
                circuit.cry(Parameter(f"x_{param_counter:03d}"), wires[0], wires[1])
                param_counter += 1

            elif gate == "Barrier":
                circuit.barrier()

            elif gate == "Measure":
                circuit.measure(wires[0], wires[0])
            
            else:
                raise NotImplementedError(f"Gate {gate} not implemented")

        input_data["circuit"] = circuit
        input_data.pop("gate_sequence")
        return input_data

    @staticmethod
    def select_backend(config: str) -> dict:
        """
        This method configures the backend

        :param config: Name of a backend
        :type config: str
        :return: Configured qiskit backend
        :rtype: qiskit.providers.Backend
        """
        if config == "cusvaer_simulator (only available in cuQuantum applicance)":
            import cusvaer # pylint: disable=C0415
            from qiskit.providers.aer import AerSimulator # pylint: disable=C0415
            backend = AerSimulator(
                method="statevector",
                device="GPU",
                cusvaer_enable=True,
                noise_model=None,
                cusvaer_p2p_device_bits=3,
                cusvaer_comm_plugin_type=cusvaer.CommPluginType.MPI_AUTO,
                cusvaer_comm_plugin_soname="libmpi.so"
            )

        elif config == "aer_simulator_gpu":
            from qiskit_aer import AerSimulator
            backend = AerSimulator()
            backend.set_options(device="GPU")

        elif config == "aer_simulator_cpu":
            from qiskit_aer import AerSimulator
            backend = AerSimulator.get_backend("aer_simulator")
            backend.set_options(device="CPU")

        elif config == "aer_statevector_simulator_gpu":
            from qiskit_aer import AerSimulator
            backend = AerSimulator.get_backend('statevector_simulator')
            backend.set_options(device="GPU")

        elif config == "aer_statevector_simulator_cpu":
            from qiskit_aer import AerSimulator
            backend = AerSimulator(method='statevector')
            # Set the backend options to use the CPU
            backend.set_options(device='CPU')
            Aer.get_backend('aer_simulator')
            #backend = AerSimulator.get_backend('statevector_simulator')
            #backend.set_options(device="CPU")

        # elif config == "simulator_statevector IBM Quantum Platform":
            # define token here once
            # service = QiskitRuntimeService(token='TOKEN')
            # service = QiskitRuntimeService()
            # backend = service.get_backend('simulator_statevector')

        # elif config == "ibm_brisbane IBM Quantum Platform":
            #define token here once
            #service = QiskitRuntimeService(token='TOKEN')
            # service = QiskitRuntimeService()
            # backend = service.get_backend('ibm_brisbane')

        elif config == "ionQ_Harmony":
            from modules.devices.braket.Ionq import Ionq # pylint: disable=C0415
            from qiskit_braket_provider import AWSBraketBackend, AWSBraketProvider # pylint: disable=C0415
            device_wrapper = Ionq("ionQ", "arn:aws:braket:::device/qpu/ionq/ionQdevice")
            backend = AWSBraketBackend(
                device=device_wrapper.device,
                provider=AWSBraketProvider(),
                name=device_wrapper.device.name,
                description=f"AWS Device: {device_wrapper.device.provider_name} {device_wrapper.device.name}.",
                online_date=device_wrapper.device.properties.service.updatedAt,
                backend_version="2",
            )

        elif config == "Amazon_SV1":
            from modules.devices.braket.SV1 import SV1 # pylint: disable=C0415
            from qiskit_braket_provider import AWSBraketBackend, AWSBraketProvider # pylint: disable=C0415
            device_wrapper = SV1("SV1", "arn:aws:braket:::device/quantum-simulator/amazon/sv1")
            backend = AWSBraketBackend(
                device=device_wrapper.device,
                provider=AWSBraketProvider(),
                name=device_wrapper.device.name,
                description=f"AWS Device: {device_wrapper.device.provider_name} {device_wrapper.device.name}.",
                online_date=device_wrapper.device.properties.service.updatedAt,
                backend_version="2",
            )

        else:
            raise NotImplementedError(f"Device Configuration {config} not implemented")

        return backend

    @staticmethod
    def get_execute_circuit(circuit: QuantumCircuit, backend: Backend, config: str, config_dict: dict) \
            -> callable:  # pylint: disable=W0221,R0915
        """
        This method combines the qiskit circuit implementation and the selected backend and returns a function,
        that will be called during training.

        :param circuit: Qiskit implementation of the quantum circuit
        :type circuit: qiskit.circuit.QuantumCircuit
        :param backend: Configured qiskit backend
        :type backend: qiskit.providers.Backend
        :param config: Name of a backend
        :type config: str
        :param config_dict: Contains information about config
        :type config_dict: dict
        :return: Method that executes the quantum circuit for a given set of parameters
        :rtype: callable
        """
        n_shots = config_dict["n_shots"]
        n_qubits = circuit.num_qubits
        circuit_transpiled = transpile(circuit, backend=backend)

        if config in ["aer_statevector_simulator_gpu", "aer_statevector_simulator_cpu"]:
            circuit_transpiled.remove_final_measurements()

            def execute_circuit(solutions):
                all_circuits = [circuit_transpiled.bind_parameters(solution) for solution in solutions]
                qobj = assemble(all_circuits, backend=backend)
                jobs = backend.run(qobj)
                job_result = [jobs.result().get_statevector(circuit) for circuit in all_circuits]
                return job_result, None

        elif config in ["ionQ_Harmony", "Amazon_SV1"]:
            import time as timetest # pylint: disable=C0415
            def execute_circuit(solutions):
                all_circuits = [circuit_transpiled.bind_parameters(solution) for solution in solutions]
                jobs = backend.run(all_circuits, shots=n_shots)
                while not jobs.in_final_state():
                    logging.info("Waiting 10 seconds for task to finish")
                    timetest.sleep(10)

                samples_dictionary = [jobs.result().get_counts(circuit).int_outcomes() for circuit in all_circuits]

                samples = []
                for result in samples_dictionary:
                    target_iter = np.zeros(2 ** n_qubits)
                    result_keys = list(result.keys())
                    result_vals = list(result.values())
                    target_iter[result_keys] = result_vals
                    target_iter = np.asarray(target_iter)
                    samples.append(target_iter)

                samples = np.asarray(samples)
                pmfs = samples / n_shots

                return pmfs, samples

        elif config in ["cusvaer_simulator (only available in cuQuantum applicance)", "aer_simulator_cpu",
                                "aer_simulator_gpu"]:
            def execute_circuit(solutions):
                all_circuits = [circuit_transpiled.bind_parameters(solution) for solution in solutions]
                qobjs = assemble(all_circuits, backend=backend)
                jobs = backend.run(qobjs, shots=n_shots)
                samples_dictionary = [jobs.result().get_counts(circuit).int_outcomes() for circuit in all_circuits]

                samples = []
                for result in samples_dictionary:
                    target_iter = np.zeros(2 ** n_qubits)
                    result_keys = list(result.keys())
                    result_vals = list(result.values())
                    target_iter[result_keys] = result_vals
                    target_iter = np.asarray(target_iter)
                    samples.append(target_iter)

                samples = np.asarray(samples)
                pmfs = samples / n_shots
                return pmfs, samples

<<<<<<< HEAD
        return execute_circuit

    @staticmethod
    def Y_measurement(qc,qubit,cbit):
        qc.sdg(qubit)
        qc.h(qubit)
        qc.measure(qubit,cbit)
        return qc
    
    
    @staticmethod
    def X_measurement(qc,qubit,cbit):
        qc.h(qubit)
        qc.measure(qubit,cbit)
        return qc
=======
        elif config in ["simulator_statevector IBM Quantum Platform", "ibm_brisbane IBM Quantum Platform"]:
            def execute_circuit(solutions, *kwargs):

                """
                This function will submit the circuits with different parameter individually.
                If you want to deploy a circuit to ibm for inference, we recommend using a Jupyter Notebook.
                """
                # all_circuits = [circuit_transpiled.bind_parameters(solution) for solution in solutions]
                # service = QiskitRuntimeService()
                samples_dictionary = []
                samples = []
                for result in samples_dictionary:
                    target_iter = np.zeros(2 ** n_qubits)
                    result_keys = list(result.keys())
                    result_vals = np.abs(list(result.values()))
                    # To ensure no negative values from the quasi ditribution are taken.
                    target_iter[result_keys] = result_vals
                    target_iter = np.asarray(target_iter)
                    samples.append(target_iter)
                samples = np.asarray(samples)
                pmfs = samples
                return pmfs, samples

        return execute_circuit, circuit_transpiled
>>>>>>> bfffc3f1
<|MERGE_RESOLUTION|>--- conflicted
+++ resolved
@@ -14,16 +14,10 @@
 
 from typing import Union
 import logging
-<<<<<<< HEAD
  
 #from qiskit import QuantumCircuit
 #from qiskit.circuit import Parameter
 from qiskit_aer import Aer
-=======
-# from qiskit_ibm_runtime import QiskitRuntimeService, Sampler
-from qiskit import QuantumCircuit
-from qiskit.circuit import Parameter
->>>>>>> bfffc3f1
 from qiskit.compiler import transpile, assemble
 from qiskit.providers import Backend
 import numpy as np
@@ -363,7 +357,6 @@
                 pmfs = samples / n_shots
                 return pmfs, samples
 
-<<<<<<< HEAD
         return execute_circuit
 
     @staticmethod
@@ -378,30 +371,4 @@
     def X_measurement(qc,qubit,cbit):
         qc.h(qubit)
         qc.measure(qubit,cbit)
-        return qc
-=======
-        elif config in ["simulator_statevector IBM Quantum Platform", "ibm_brisbane IBM Quantum Platform"]:
-            def execute_circuit(solutions, *kwargs):
-
-                """
-                This function will submit the circuits with different parameter individually.
-                If you want to deploy a circuit to ibm for inference, we recommend using a Jupyter Notebook.
-                """
-                # all_circuits = [circuit_transpiled.bind_parameters(solution) for solution in solutions]
-                # service = QiskitRuntimeService()
-                samples_dictionary = []
-                samples = []
-                for result in samples_dictionary:
-                    target_iter = np.zeros(2 ** n_qubits)
-                    result_keys = list(result.keys())
-                    result_vals = np.abs(list(result.values()))
-                    # To ensure no negative values from the quasi ditribution are taken.
-                    target_iter[result_keys] = result_vals
-                    target_iter = np.asarray(target_iter)
-                    samples.append(target_iter)
-                samples = np.asarray(samples)
-                pmfs = samples
-                return pmfs, samples
-
-        return execute_circuit, circuit_transpiled
->>>>>>> bfffc3f1
+        return qc