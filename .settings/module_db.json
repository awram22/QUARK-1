--- conflicted
+++ resolved
@@ -1,13 +1,7 @@
 {
-<<<<<<< HEAD
   "build_number": 10,
   "build_date": "07-05-2024 08:25:45",
   "git_revision_number": "ea29c3e0e298cd7fe97029b0c2276af47aaec3c1",
-=======
-  "build_number": 9,
-  "build_date": "21-05-2024 10:16:52",
-  "git_revision_number": "16d427e5b1954cf0855dcea6c8aa5b13ee98a1f9",
->>>>>>> bfffc3f1
   "modules": [
     {
       "name": "PVC",
